--- conflicted
+++ resolved
@@ -394,19 +394,11 @@
         # # )
         site_ids = essp.ELTER_SITE_IDS
 
-<<<<<<< HEAD
         # # manual reduction for testing
         # site_ids = [
         #     "6b62feb2-61bf-47e1-b97f-0e909c408db8",  # Montagna di Torricchio
         #     "4ac03ec3-39d9-4ca1-a925-b6c1ae80c90d",  # Hochschwab (AT-HSW) GLORIA
         # ]
-=======
-        # manual reduction for testing
-        site_ids = [
-            "6b62feb2-61bf-47e1-b97f-0e909c408db8",  # Montagna di Torricchio
-            "4ac03ec3-39d9-4ca1-a925-b6c1ae80c90d",  # Hochschwab (AT-HSW) GLORIA
-        ]
->>>>>>> c7c208cf
 
         # Get the last full year from now
         last_year = datetime.now().year - 1
