--- conflicted
+++ resolved
@@ -150,6 +150,68 @@
         },
     }
 )
+VALID_INFO_ENTRIES = MappingProxyType(
+    {
+        "PFT": [
+            "grass",
+            "forb",
+            "legume",
+            "(tree)",
+            "(shrub)",
+            "(shrub/tree)",
+            "(fern)",
+            "(fern/non-woody)",
+            "(fern/woody)",
+            "(moss)",
+            "(lichen)",
+            "(legume?)",
+            "(woody)",
+        ],
+        "Woodiness": ["woody", "non-woody"],  # "non-woody/woody"
+        "PlantGrowthForm": ["woody", "non-woody", "(fern)", "(lichen)", "(moss)"],
+    }
+)
+
+LOOKUP_TABLE_SPECS = MappingProxyType(
+    {
+        "TRY_Family": {
+            "file_name": "TRY_Categorical_traits__Family__GBIF_corrected.txt",
+            "info_name": "Family",
+            "found": False,
+            "raw_file_opendap": "TRY_Categorical_Traits_Lookup_Table_2012_03_17_TestRelease.xlsx",
+            "raw_file": "TRY_Categorical_traits.xlsx",
+            "raw_species_column": "AccSpeciesName",
+            "raw_info_columns": ["Family", "PlantGrowthForm", "Woodiness"],
+        },
+        "TRY_PlantGrowthForm": {
+            "file_name": "TRY_Categorical_traits__PlantGrowthForm__GBIF_corrected.txt",
+            "info_name": "PlantGrowthForm",
+            "found": False,
+            "raw_file_opendap": "TRY_Categorical_Traits_Lookup_Table_2012_03_17_TestRelease.xlsx",
+            "raw_file": "TRY_Categorical_traits.xlsx",
+            "raw_species_column": "AccSpeciesName",
+            "raw_info_columns": ["Family", "PlantGrowthForm", "Woodiness"],
+        },
+        "TRY_Woodiness": {
+            "file_name": "TRY_Categorical_traits__Woodiness__GBIF_corrected.txt",
+            "info_name": "Woodiness",
+            "found": False,
+            "raw_file_opendap": "TRY_Categorical_Traits_Lookup_Table_2012_03_17_TestRelease.xlsx",
+            "raw_file": "TRY_Categorical_traits.xlsx",
+            "raw_species_column": "AccSpeciesName",
+            "raw_info_columns": ["Family", "PlantGrowthForm", "Woodiness"],
+        },
+        "Zanne_Woodiness": {
+            "file_name": "Zanne_Growth_form__Woodiness__GBIF_corrected.txt",
+            "info_name": "Woodiness",
+            "found": False,
+            "raw_file_opendap": "growth_form.csv",
+            "raw_file": "Zanne_Growth_form.csv",
+            "raw_species_column": "sp",
+            "raw_info_columns": ["Woodiness"],
+        },
+    }
+)
 
 # NOTE: Family classifications based on global botanical references
 # (WFO, POWO, Judd et al.) and general botanical knowledge, with the
@@ -1951,10 +2013,6 @@
     if site_ids is None:
         # Specify selected site IDs, these need to be in essp.SPECIES_DATA_SPECS_PER_SITE
         site_ids = essp.ELTER_SITE_IDS
-<<<<<<< HEAD
-=======
-        # site_ids = ["6b62feb2-61bf-47e1-b97f-0e909c408db8"]  # Montagna di Torricchio
->>>>>>> c7c208cf
 
     if source_folder is None:
         dotenv_config = dotenv_values(".env")
