"""
Module Name: utils.py
Description: Utility functions for uc-grassland building block.

Developed in the BioDT project (until 2025-05) by Thomas Banitz (UFZ) with contributions by Franziska Taubert (UFZ),
Tuomas Rossi (CSC) and Taimur Haider Khan (UFZ).

Further developed (from 2025-06) by Thomas Banitz (UFZ) with contributions by Franziska Taubert (UFZ).

Copyright (C) 2024
- Helmholtz Centre for Environmental Research GmbH - UFZ, Germany
- CSC - IT Center for Science Ltd., Finland

Licensed under the EUPL, Version 1.2 or - as soon they will be approved
by the European Commission - subsequent versions of the EUPL (the "Licence").
You may not use this work except in compliance with the Licence.

You may obtain a copy of the Licence at:
https://joinup.ec.europa.eu/software/page/eupl

This project has received funding from the European Union's Horizon Europe Research and Innovation
Programme under grant agreement No 101057437 (BioDT project, https://doi.org/10.3030/101057437).
The authors acknowledge the EuroHPC Joint Undertaking and CSC - IT Center for Science Ltd., Finland
for awarding this project access to the EuroHPC supercomputer LUMI, hosted by CSC - IT Center for
Science Ltd., Finland and the LUMI consortium through a EuroHPC Development Access call.

Data source:
    Nominatim (reverse geocoding):
    - URL: https://nominatim.openstreetmap.org/reverse
    - API documentation: https://nominatim.org/release-docs/develop/api/Overview/
    - Usage policy: https://operations.osmfoundation.org/policies/nominatim/
    - Terms of use: https://osmfoundation.org/wiki/Terms_of_Use
"""

import argparse
import calendar
import csv
import time
import xml.etree.ElementTree as ET
from collections import Counter, defaultdict
from datetime import datetime, timedelta, timezone
from pathlib import Path
from types import MappingProxyType

import deims
import numpy as np
import pandas as pd
import pyproj
import rasterio
import requests
from dateutil.parser import parse

from ucgrassland.logger_config import logger

# will be "https://opendap.biodt.eu/..."
OPENDAP_ROOT = "http://opendap.biodt.eu/grasslands-pdt/"
NON_DEIMS_LOCATIONS = MappingProxyType(
    {
        # rough means of coordinates of all plots for non-DEIMS sites
        "KUL-site": {
            "lat": 51.0,
            "lon": 5.0,
            "deims_id": "KUL-site",
            "found": True,
            "name": "KUL-site (KU Leuven)",
        },
    }
)


def add_string_to_file_name(file_name, string_to_add, *, new_suffix=None):
    """
    Add a string before the suffix of a file name.

    Parameters:
        file_name (Path): Path of the file.
        string_to_add (str): String to add before suffix.
        new_suffix (str): New file suffix (e.g. '.xls', default is None to keep old suffix).

    Returns:
        new_file_name (Path): New file path with added string.
    """
    if file_name:
        file_name = Path(file_name)

        if new_suffix is None:
            new_suffix = file_name.suffix

        return file_name.with_name(file_name.stem + string_to_add + new_suffix)

    logger.error("File name is empty. Cannot add string.")

    return ""


def get_source_from_elter_data_file_name(
    file_name, *, split_delimiter="_", front_strings_to_remove=2
):
    """
    Extract source name from an eLTER data file name.

    Parameters:
        file_name (str or Path): File name to extract source from.
        split_delimiter (str): Delimiter to replace dots and split file name string (default is '_').
        front_strings_to_remove (int): Number of front substrings to remove (default is 2 for country code and site short name).
    """

    if isinstance(file_name, Path):
        file_name = file_name.name

    if isinstance(file_name, str):
        # Remove file extension, replace dots with underscores
        source = split_delimiter.join(file_name.split(".")[:-1])

        # Remove front substrings as specified
        source = split_delimiter.join(
            source.split(split_delimiter)[front_strings_to_remove:]
        )

        if source == "":
            logger.error(
                f"File name '{file_name}' does not conform to expected eLTER data file name format. "
                "Cannot extract data source."
            )

        return source
    else:
        try:
            raise ValueError("Input must be a string or a Path object.")
        except ValueError as e:
            logger.error(e)
            raise


def replace_substrings(
    input_data,
    substrings_to_replace,
    replacement_string,
    *,
    at_end=False,
    warning_no_string=False,
):
    """
    Replace specified substrings with another string in a single string or a list of strings.

    Parameters:
        input_data (str or list): String or list of strings.
        substrings_to_replace (str or list): Substring or list of substrings to be replaced.
        replacement_string (str): New string to replace the specified substring(s).
        at_end (bool): Replace substring(s) only if appearing at the end of each string (default is False).
        warning_no_string (bool): Throw warning for input data list elements that are no string (default is False).

    Returns:
        str or list: If input_data is a string, the modified string; if input_data is a list, a new list with specified substrings replaced in each element.
    """

    # Nested functions for either replacing substring at end or everywhere
    def replace_substring_at_end(original_string, substring_to_replace):
        return (
            original_string[: -len(substring_to_replace)] + replacement_string
            if original_string.endswith(substring_to_replace)
            else original_string
        )

    def replace_substring(original_string, substring_to_replace):
        return original_string.replace(substring_to_replace, replacement_string)

    # Convert single strings to lists for unified handling
    if isinstance(substrings_to_replace, str):
        substrings_to_replace = [substrings_to_replace]

    # Recursive function to handle strings and nested lists
    def process_item(item):
        if isinstance(item, str):
            modified_string = item
            for substring in substrings_to_replace:
                modified_string = (
                    replace_substring_at_end(modified_string, substring)
                    if at_end
                    else replace_substring(modified_string, substring)
                )
            return modified_string
        elif isinstance(item, list):
            return [process_item(sub_item) for sub_item in item]
        elif warning_no_string:
            logger.warning(f"{item} is not a string. No replacements performed.")
        return item  # If it's not a string or list, return as is

    # Process input_data, which can be a string, list, or list of lists
    if isinstance(input_data, (str, list)):
        return process_item(
            input_data
        )  # Process both string and list of strings or list of lists
    else:
        try:
            raise ValueError(
                "Input data must be a string, a list of strings, or a list of lists."
            )
        except ValueError as e:
            logger.error(e)
            raise


def get_tuple_list(
    input_list,
    *,
    replace_nan="nan",
    replace_none="None",
    columns_to_remove=[],
    return_sorted=False,
    header_lines=0,
):
    """
    Convert a list of lists or tuples or strings to a list of tuples.

    Parameters:
        input_list (list): List of lists or tuples or strings.
        replace_nan (str): String to replace nan values (default is 'nan').
        replace_none (str): String to replace None values (default is 'None').
        columns_to_remove (list): List of column indices to remove (default is empty).
        return_sorted (bool): Whether to return the list sorted (default is False).
        header_lines (int): Number of header lines to skip and return unchanged in the output (default is 0).

    Returns:
        list: List of tuples.
    """
    if not isinstance(input_list, list):
        try:
            raise ValueError("Input must be a list of lists or tuples or strings.")
        except ValueError as e:
            logger.error(e)
            raise

    # Check input list for consistency
    entry_type = None

    for entry in input_list[header_lines:]:
        if isinstance(entry, (list, tuple, str)):
            if entry_type is None:
                entry_type = type(entry)
                entry_length = len(entry)  # if isinstance(entry, (list, tuple)) else 1
            else:
                # Error if not all entries of the same type
                if type(entry) is not entry_type:
                    try:
                        raise ValueError(
                            "Input list must contain only lists, or only tuples, or only strings."
                        )
                    except ValueError as e:
                        logger.error(e)
                        raise

                # Error if not all lists or tuples of the same length
                if isinstance(entry, (list, tuple)) and len(entry) != entry_length:
                    try:
                        raise ValueError(
                            "All lists or tuples in the input list must have the same length."
                        )
                    except ValueError as e:
                        logger.error(e)
                        raise
        else:
            try:
                raise ValueError("Input must be a list of lists or tuples or strings.")
            except ValueError as e:
                logger.error(e)
                raise

    # Convert each sublist to a tuple, if not already
    tuple_list = []

    for entry in input_list[header_lines:]:
        if isinstance(entry, list):
            tuple_list.append(tuple(entry))
        elif isinstance(entry, tuple):
            tuple_list.append(entry)
        elif isinstance(entry, str):
            tuple_list.append((entry,))

    # Replace nan values, if they are not None
    if replace_nan:
        tuple_list = [
            tuple(replace_nan if pd.isna(x) and x is not None else x for x in entry)
            for entry in tuple_list
        ]

    if replace_none:
        tuple_list = [
            tuple(replace_none if x is None else x for x in entry)
            for entry in tuple_list
        ]

    if columns_to_remove:
        tuple_list = [
            tuple(x for index, x in enumerate(entry) if index not in columns_to_remove)
            for entry in tuple_list
        ]

    if return_sorted:
        # will throw an error if entries are not comparable, but needed for sorting
        try:
            tuple_list.sort()
        except TypeError:
            logger.error("Cannot sort tuple list. Entries are not comparable.")
            raise

    return input_list[:header_lines] + tuple_list


def count_duplicates(input_list, *, key_column=0, columns_to_ignore=[]):
    """
    Count occurrences of duplicate items in a list.

    Parameters:
        input_list (list): List to analyze.
        key_column (int): Index of column to use as key for counting duplicates (default is 0).
        columns_to_ignore (list): List of column indices to ignore when comparing all entries (default is []).

    Returns:
        dict: Dictionary where (sorted) keys are duplicate items and values are their counts.
    """
    filtered_list = get_tuple_list(input_list, columns_to_remove=columns_to_ignore)
    counter = Counter(filtered_list)

    if key_column == "all":
        duplicates = {
            item: count for item, count in sorted(counter.items()) if count > 1
        }
    else:
        duplicates = {
            item[key_column]: count
            for item, count in sorted(counter.items())
            if count > 1
        }

    return duplicates


def remove_duplicates(input_list, *, duplicates=None, header_lines=0):
    """
    Remove duplicate items from a list.

    Parameters:
        input_list (list): List to remove duplicates from.
        duplicates (dict): Dictionary of duplicate items and their counts (default is None to count duplicates here).
    """
    if duplicates is None:
        duplicates = count_duplicates(input_list, key_column="all")

    # TODO: shortcut if no duplicates found, but still sort apart from header lines
    tuple_list = get_tuple_list(
        input_list, return_sorted=True, header_lines=header_lines
    )
    unique_list = []

    for entry in tuple_list[header_lines:]:
        if entry in duplicates:
            duplicates[entry] -= 1

            # Remove entry from duplicates if count reaches 1
            if duplicates[entry] == 1:
                duplicates.pop(entry)
        else:
            unique_list.append(list(entry))

    # Sort by all columns
    unique_list.sort(key=lambda x: x)

    return tuple_list[:header_lines] + unique_list


def get_row_values(key, values):
    """
    Get row values based on type of values.

    Parameters:
        key (str): Key from the dictionary.
        values (str or dict): Values associated with the key.

    Returns:
        list: Row values.
    """
    if isinstance(key, tuple):
        key = list(key)
    elif not isinstance(key, list):
        key = [key]

    if isinstance(values, dict):
        row_values = key + list(values.values())
    elif isinstance(values, list):
        row_values = key + values
    else:
        row_values = key + [values]

    return row_values


def dict_to_file(dict_to_write, file_name, *, column_names=["key", "value"]):
    """
    Write a dictionary to a text file (tab-separated) or csv file (;-separated) or an Excel file.

    Parameters:
        dict_to_write (dict): Dictionary to be written to file.
        file_name (str or Path): Path of output file (suffix determines file type).
        column_names (list): List of column names (strings) to write as header line (default is ['key', 'value']).
    """
    if file_name:
        file_path = Path(file_name)
        file_suffix = file_path.suffix.lower()

        # Create data directory if missing
        Path(file_name).parent.mkdir(parents=True, exist_ok=True)

        if file_suffix in [".txt", ".csv"]:
            with open(
                file_path, "w", newline="", encoding="utf-8", errors="replace"
            ) as file:
                writer = (
                    csv.writer(file, delimiter="\t")
                    if file_suffix == ".txt"
                    else csv.writer(file, delimiter=";")
                )

                if column_names is not None:
                    writer.writerow(column_names)  # Header row

                for key, values in dict_to_write.items():
                    writer.writerow(get_row_values(key, values))
        elif file_suffix == ".xlsx":
            df = pd.DataFrame(columns=column_names)

            for key, values in dict_to_write.items():
                df = pd.concat(
                    [
                        df,
                        pd.DataFrame(
                            [get_row_values(key, values)], columns=column_names
                        ),
                    ],
                    ignore_index=True,
                )

            df.to_excel(file_path, index=False)
        else:
            logger.error(
                "Unsupported file format. Supported formats are '.txt', '.csv' and '.xlsx'."
            )

        logger.info(f"Dictionary written to file '{file_name}'.")


def find_column_index(raw_data, column_id, *, header_lines=1, warn_not_found=True):
    """
    Find index of specified column in data frame or list of lists.

    Parameters:
        raw_data (pd.DataFrame or list): Data frame or list of lists to find column.
        column_id (str or int): Column identifier (name as string or index).
        header_lines (int): Number of header lines in list of lists (default is 1).
        warn_not_found (bool): Warn if column is not found (default is True).

    Returns:
        int: Index of specified column, if found.
    """
    if column_id is None:
        logger.error(
            "Column identifier is None. Cannot find column in data. Returning None."
        )
        return None

    if isinstance(raw_data, pd.DataFrame):
        if isinstance(column_id, str):
            try:
                return raw_data.columns.get_loc(column_id)
            except KeyError:
                # If exact match not found, try lowercase match
                lower_column_id = column_id.lower()

                for col in raw_data.columns:
                    if col.lower() == lower_column_id:
                        return raw_data.columns.get_loc(col)

                logger.error(f"Column '{column_id}' not found in DataFrame.")
        elif isinstance(column_id, int):
            if column_id in range(len(raw_data.columns)):
                return column_id
            else:
                try:
                    raise ValueError(
                        f"Column number '{column_id}' out of range in DataFrame."
                    )
                except ValueError as e:
                    logger.error(e)
                    raise
        # elif isinstance(column_id, list):
        #     for col in column_id:
        #         index = find_column_index(raw_data, col)

        #         if index is not None:
        #             return index
        else:
            try:
                raise ValueError(
                    "Invalid column identifier. Please provide a column name (str) or column "
                    "number (int) or a list of column names (strings)."
                )
            except ValueError as e:
                logger.error(e)
                raise
    elif isinstance(raw_data, list):
        if isinstance(column_id, str):
            if column_id in raw_data[header_lines - 1]:
                return raw_data[header_lines - 1].index(column_id)
            elif column_id.lower() in raw_data[header_lines - 1]:
                # If exact match not found, try lowercase match
                return raw_data[header_lines - 1].index(column_id.lower())
        elif isinstance(column_id, int):
            if column_id in range(len(raw_data[header_lines - 1])):
                return column_id
            else:
                try:
                    raise ValueError(
                        f"Column number '{column_id}' out of range in header line of list."
                    )
                except ValueError as e:
                    logger.error(e)
                    raise
        # elif isinstance(column_id, list):
        #     for col in column_id:
        #         index = find_column_index(raw_data, col)

        #         if index is not None:
        #             return index
        else:
            try:
                raise ValueError(
                    "Invalid column identifier. Please provide a column name (str) or column "
                    "number (int) or a list of column names (strings)."
                )
            except ValueError as e:
                logger.error(e)
                raise
    else:
        try:
            raise TypeError("Input data must be a pandas DataFrame or a list of lists.")
        except TypeError as e:
            logger.error(e)
            raise

    if warn_not_found:
        logger.error(f"Column '{column_id}' not found. Returning None.")

    return None


def list_to_file(list_to_write, file_name, *, column_names=None):
    """
    Write a list of tuples to a text file (tab-separated) or csv file (;-separated) or an Excel file.

    Parameters:
        list_to_write (list): List of strings or tuples or dictionaries to be written to the file.
        file_name (str or Path): Path of output file (suffix determines file type).
        column_names (list): List of column names (strings) to write as header line (default is None).
    """
    # Convert string entries to single item tuples
    list_to_write = [
        (entry,) if isinstance(entry, str) else entry for entry in list_to_write
    ]

    # Check if list_to_write contains dictionaries
    if isinstance(list_to_write[0], dict):
        # Convert dictionaries to lists of values based on column_names
        list_to_write = [
            [entry.get(col, "") for col in column_names] for entry in list_to_write
        ]
    # Check if all tuples in list have the same length as the column_names list
    elif column_names is not None and not all(
        len(entry) == len(column_names) for entry in list_to_write
    ):
        logger.error(
            f"All tuples in the list must have {len(column_names)} entries (same as column_names)."
        )
        return

    file_path = Path(file_name)
    file_suffix = file_path.suffix.lower()

    # Create data directory if missing
    Path(file_name).parent.mkdir(parents=True, exist_ok=True)

    if file_suffix in [".txt", ".csv"]:
        with open(
            file_path, "w", newline="", encoding="utf-8", errors="replace"
        ) as file:
            writer = (
                csv.writer(file, delimiter="\t")
                if file_suffix == ".txt"
                else csv.writer(file, delimiter=";")
            )

            if column_names is not None:
                writer.writerow(column_names)  # Header row

            for entry in list_to_write:
                writer.writerow(entry)
    elif file_suffix == ".xlsx":
        df = pd.DataFrame(list_to_write, columns=column_names)
        df.to_excel(file_path, index=False)
    else:
        try:
            raise ValueError(
                "Unsupported file format. Supported formats are '.txt', '.csv' and '.xlsx'."
            )
        except ValueError as e:
            logger.error(e)
            raise

    logger.info(f"List written to file '{file_name}'.")


def format_datestring(input_str, *, target_format="%Y-%m-%d", indicator_dayfirst="."):
    """
    Convert date strings to standard date format for sorting.

    Parameters:
        input_str (str): Date string to convert.
        target_format (str): Target date format (default is '%Y-%m-%d').
        indicator_dayfirst (str): Indicator for day-first date format (default is '.').
            This indicator needs to be present in the input string twice to assume that
            the input string is in day-first format.

    Returns:
        str: Formatted date string.
    """
    if not isinstance(input_str, str):
        # logger.warning(f"Input date '{input_str}' is not a string. Returning unchanged.")
        return input_str

    # Apply only to full data strings (length 10)
    if len(input_str) != 10:
        logger.warning(
            f"Input date string '{input_str}' is not of length 10. Returning unchanged."
        )
        return input_str

    try:
        # dayfirst=True if 2 times 'indicator_dayfirst' in input string (e.g. split by '.' results in 3 parts)
        dayfirst = len(input_str.split(indicator_dayfirst)) == 3
        formatted_date_str = parse(input_str, dayfirst=dayfirst).strftime(target_format)
        return formatted_date_str
    except ValueError:
        logger.warning(
            f"Could not parse input date string '{input_str}'. Returning unchanged."
        )
        return input_str


def get_unique_values_from_column(input_list, column_index, *, header_lines=1):
    """
    Get unique values from a column in a list of lists.

    Parameters:
        input_list (list): List of lists.
        column_index (int): Index of the column to extract unique values from.
        header_lines (int): Number of header lines to ignore in list of lists (default is 1).

    Returns:
        list: List of unique values from the specified column.
    """
    column_index = find_column_index(input_list, column_index)
    column_values = [row[column_index] for row in input_list[header_lines:]]

    # Convert nan to string for sorting and usability as selection criterion later
    column_values = ["nan" if pd.isna(value) else value for value in column_values]
    unique_values = sorted(set(column_values))

    return unique_values


def get_rows_with_value_in_column(input_list, column_index, value):
    """
    Get rows with a specified value in a column in a list of lists.

    Parameters:
        input_list (list): List of lists.
        column_index (int): Index of the column to search for the value.
        value: Value to search for in the specified column.

    Returns:
        list: List of rows with the specified value in the specified column.
    """
    column_index = find_column_index(input_list, column_index)
    rows_with_value = [row for row in input_list if row[column_index] == value]

    return rows_with_value


def get_list_of_columns(input_list, columns_wanted):
    """
    Get a list containing only specified columns from a list of lists.

    Parameters:
        input_list (list): List of lists.
        columns_wanted (list): List of column names or indices to extract.
    """
    column_indexes = []
    columns_found = []

    for column in columns_wanted:
        column_index = find_column_index(input_list, column)

        if column_index is not None:
            column_indexes.append(column_index)
            columns_found.append(column)

    sublist = [[row[index] for index in column_indexes] for row in input_list]

    return sublist, columns_found


def unify_dict_keys(
    dict_1, dict_2, *, default_value_1=None, default_value_2=None, sort_keys=False
):
    """
    Unify keys of two dictionaries by adding missing keys with a default value.

    Parameters:
        dict1 (dict): First dictionary.
        dict2 (dict): Second dictionary.
        default_value1: Default value to assign to missing keys in dict1 (default is None).
        default_value2: Default value to assign to missing keys in dict2 (default is None).
        sort_keys (bool): Whether to sort the unified keys (default is False).

    Returns:
        tuple: Two dictionaries with unified keys.
    """
    all_keys = set(dict_1.keys()) | set(dict_2.keys())

    if sort_keys:
        all_keys = sorted(all_keys)

    # If a default value is a dict, copy it for each key to avoid shared references
    if isinstance(default_value_1, dict):
        unified_dict_1 = {
            key: dict_1.get(key, default_value_1.copy()) for key in all_keys
        }
    else:
        unified_dict_1 = {key: dict_1.get(key, default_value_1) for key in all_keys}

    if isinstance(default_value_2, dict):
        unified_dict_2 = {
            key: dict_2.get(key, default_value_2.copy()) for key in all_keys
        }
    else:
        unified_dict_2 = {key: dict_2.get(key, default_value_2) for key in all_keys}

    return unified_dict_1, unified_dict_2


def add_to_dict(
    dict_prev,
    dict_to_add,
    *,
    value_prev="info1",
    value_add="info2",
    unify_keys=True,
):
    """
    Add values from a dictionary to an existing dictionary under a specified key.

    Parameters:
        dict_prev (dict): Existing dictionary.
        dict_to_add (dict): Dictionary of new values to add.
        value_prev (str): Name for existing values in the updated dictionary (default is 'info1').
        value_add (str): Name for new values in the updated dictionary (default is 'info2').
        unify_keys (bool): Unify keys of both dictionaries if different (default is True).

    Returns:
        dict: Updated dictionary with combined old and new values.
    """
    if dict_prev == {}:
        dict_prev = {"no_entries": 1}

    if dict_to_add == {}:
        dict_to_add = {"no_entries": 1}
    else:
        # not needed, but to consistently have a "no_entries" key in the result
        dict_to_add["no_entries"] = 0

    if set(dict_prev.keys()) != set(dict_to_add.keys()):
        if unify_keys:
            if all(isinstance(value, dict) for value in dict_prev.values()):
                # default value as dict with keys of first entry of dict_prev, and values 0
                default_value_prev = {
                    key: 0 for key in dict_prev[next(iter(dict_prev))].keys()
                }
            else:
                default_value_prev = 0

            dict_prev, dict_to_add = unify_dict_keys(
                dict_prev,
                dict_to_add,
                default_value_1=default_value_prev,
                default_value_2=0,
                sort_keys=True,
            )
        else:
            try:
                raise ValueError(
                    "Keys in previous dictionary and added dictionary differ and unifying is set to False. Cannot add values."
                )
            except ValueError as e:
                logger.error(e)
                raise

    # Convert dict_prev to a dictionary of dictionaries if not already
    if all(isinstance(value, dict) for value in dict_prev.values()):
        dict_added = dict_prev
    else:
        dict_added = {key: {value_prev: value} for key, value in dict_prev.items()}

    # Add new values to each key
    for key, value in dict_to_add.items():
        dict_added[key][value_add] = value

    return dict_added


def add_to_list(list_prev, list_to_add):
    """
    Combine values from two lists of tuples based on equality of the first column.

    Parameters:
        list_prev (list): Existing list of tuples.
        list_to_add (list): List of tuples with new values to add.

    Returns:
        list: Combined list of tuples with old and new values.
    """
    # Check if both lists are lists of tuples
    if not all(
        isinstance(item, tuple) and len(item) >= 2 for item in list_prev
    ) or not all(isinstance(item, tuple) and len(item) >= 2 for item in list_to_add):
        try:
            raise ValueError(
                "Both lists must be lists of tuples with at least two values."
            )
        except ValueError as e:
            logger.error(e)
            raise

    # Check if first columns are the same
    if any(prev[0] != to_add[0] for prev, to_add in zip(list_prev, list_to_add)):
        try:
            raise ValueError(
                "First columns in previous list and list to add must be the same."
            )
        except ValueError as e:
            logger.error(e)
            raise

    # Add values from second list to the tuples of the first list
    list_added = [
        (*prev[0:], *to_add[1:]) for prev, to_add in zip(list_prev, list_to_add)
    ]
    return list_added


def add_columns_to_list(input_list, columns_to_add):
    """
    Add items from columns_to_add to each sublist in input_list.

    Parameters:
        input_list (list of lists): List of sublists to which items will be added.
        columns_to_add (list): List of items or sublists to add to each sublist in input_list.

    Returns:
        list: Combined list with items added to each sublist.
    """
    # Ensure both lists have the same length
    if len(input_list) != len(columns_to_add):
        try:
            raise ValueError("Both lists must have the same length!")
        except ValueError as e:
            logger.error(e)
            raise

    # Ensure each entry in input_list is a sublist
    normalized_input_list = [
        sublist if isinstance(sublist, list) else [sublist] for sublist in input_list
    ]

    # Add the item(s) to each sublist
    combined_list = [
        sublist + (item if isinstance(item, list) else [item])
        for sublist, item in zip(normalized_input_list, columns_to_add)
    ]

    return combined_list


def add_info_to_list(list_to_lookup, info_dict):
    """
    Extend a list with information looked up from a dictionary.

    Parameters:
        list_to_lookup (list or list of tuples list of lists): List with keys to look up in first column.
        info_lookup (dict): Dictionary containing key-value pairs.

    Returns:
        list: List of tuples or list of lists (original entries with info looked up added as last entry).
    """
    info_list = []

    for entry in list_to_lookup:
        if isinstance(entry, tuple):
            info_list.append(entry + (info_dict.get(entry[0], "not found"),))
        elif isinstance(entry, list):
            info_list.append(entry + [info_dict.get(entry[0], "not found")])
        else:
            info_list.append((entry, info_dict.get(entry, "not found")))

    return info_list


def add_infos_to_list(list_to_lookup, *info_dicts):
    """
    Extend a list with information looked up from multiple dictionaries.

    Parameters:
        list_to_lookup (list or list of tuples): List or list of tuples with keys to look up in first column.
        *info_dicts: Variable number of dictionaries containing key-value pairs.

    Returns:
        list: List of tuples (original entries with infos looked up added at end).
    """
    for info_dict in info_dicts:
        list_to_lookup = add_info_to_list(list_to_lookup, info_dict)

    return list_to_lookup


def reduce_dict_to_single_info(info_lookup, info_name):
    """
    Reduce a dictionary of dictionaries to a single information specified by given info_name.

    Parameters:
        info_lookup (dict): Dictionary where values can be dictionaries.
        info_name (str): Name of the information to extract from the nested dictionaries.

    Returns:
        dict: Updated dictionary where each value is replaced with the specified information.
    """
    for key, value in info_lookup.items():
        if isinstance(value, dict):
            try:
                info_lookup[key] = value[info_name]
            except KeyError:
                try:
                    raise KeyError(
                        f"Info '{info_name}' not found in the dictionary for key '{key}'."
                    )
                except KeyError as e:
                    logger.error(e)
                    raise

    return info_lookup


def combine_info_strings(info_1, info_2):
    """
    Combine infos for a species.

    Parameters:
        info_1 (str): First info entry.
        info_2 (str): Second info entry.

    Returns:
        str: Combined info entry.
    """
    info_1_core = replace_substrings(info_1, ["(", ")", "conflicting "], "")
    info_2_core = replace_substrings(info_2, ["(", ")", "conflicting "], "")

    # Allow combination without conflict of infos that can be woody
    woody_infos = [
        "woody",
        "tree",
        "shrub",
        "shrub/tree",
        "legume?",
        "legume?/tree",
        "legume?/shrub",
        "legume?/shrub/tree",
    ]

    # Return one info, if it already contains the other info
    if info_1_core in info_2_core:
        return info_2
    elif info_2_core in info_1_core:
        return info_1
    else:
        info_both = sorted((info_1_core, info_2_core))

        # Combine without conflict, if both infos are woody (PFT or Woodiness)
        if info_1_core in woody_infos and info_2_core in woody_infos:
            return f"({info_both[0]}/{info_both[1]})"
        # Combine as conflicting otherwise
        else:
            return f"conflicting ({info_both[0]} vs. {info_both[1]})"


def sort_and_cleanup_list(
    input_list, *, unique_entry_column=0, combine_differing_entries=False
):
    """
    Sort a list to remove duplicates and handle warnings based on criteria.

    Parameters:
        input_list (list): List of strings or a list of lists.
        unique_entry_column (int): Index of column to use for keeping unique entries (default is 0).
        combine_differing_entries (bool): Combine differing entries (with same info in first
            column) into one (default is False).

    Returns:
        list: A processed list with sorted and unique entries.
    """

    # Check if the input is a list of strings or a list of lists
    if not isinstance(input_list, list):
        try:
            raise ValueError("Input must be a list of strings or a list of lists.")
        except ValueError as e:
            logger.error(e)
            raise

    # Convert all entries to strings
    input_list = [
        [str(entry) for entry in sublist] if isinstance(sublist, list) else str(sublist)
        for sublist in input_list
    ]

    # Replace nan (also "#NV" for absence of species? ["nan", "#NV"])
    input_list = replace_substrings(
        input_list, ["nan", "#NV"], "", at_end=True, warning_no_string=True
    )

    # If input is a list of strings, return unique entries
    if all(isinstance(entry, str) for entry in input_list):
        return sorted(set(input_list))

    # If input is a list of lists, check for entries with same unique_entry_column value but differing other columns
    if all(isinstance(entry, list) for entry in input_list):
        # Replace tabs within strings (e.g. resulting from heterogeneous input format)
        input_list = replace_substrings(input_list, "\t", " ")

        # Collect all unique rows, rows with same entry in unique_entry_column assigned to same key
        unique_entries = defaultdict(list)

        for entry in input_list:
            unique_entries[entry[unique_entry_column]].append(entry)
    else:
        try:
            raise ValueError("Input list entries must be all strings or all lists.")
        except ValueError as e:
            logger.error(e)
            raise

    unique_entries = {key: unique_entries[key] for key in sorted(unique_entries)}
    processed_list = []

    for key, group in unique_entries.items():
        if len(group) == 1:
            # Only one entry with this key, keep it
            processed_list.append(group[0])
        else:
            # Check if all entries are identical
            first_entry = group[0]
            differing_entries = [entry for entry in group if entry != first_entry]

            if differing_entries:
                logger.warning(
                    f"Entries with the same unique column value '{key}' differ in other columns."
                )

                if combine_differing_entries:
                    # If there are differing entries, combine them into one entry
                    combined_entry = first_entry

                    for entry in differing_entries:
                        for index, item in enumerate(entry):
                            if item != combined_entry[index]:
                                combined_entry[index] = combine_info_strings(
                                    combined_entry[index], item
                                )

                    processed_list.append(combined_entry)
                    logger.info(f"Combining all unique entries for '{key}'.")
                else:
                    # If there are differing entries, keep all of them as separate entries
                    processed_list.append(first_entry)
                    processed_list.extend(differing_entries)
                    logger.info("Keeping all unique entries.")
            else:
                # logger.warning(
                #     f"{len(group)} entries with the same first column value '{key}' are identical. Keeping only one."
                # )
                processed_list.append(first_entry)

    return processed_list


def get_deims_coordinates(deims_id):
    """
    Get coordinates for a DEIMS.iD.

    Parameters:
        deims_id (str): DEIMS.iD.

    Returns:
        dict: Location dictionary with keys:
            'lat': Site latitude (float), if found.
            'lon': Site longitude (float), if found.
            'deims_id': DEIMS.iD as provided (str).
            'found': Flag whether coordinates were found (bool).
            'name': Site name (str), if found.
    """
    if deims_id in NON_DEIMS_LOCATIONS.keys():
        # Use non-DEIMS location coordinates if available
        location = NON_DEIMS_LOCATIONS[deims_id]
        logger.warning(
            f"Using non-DEIMS coordinates for ID '{deims_id}': Latitude: {location['lat']}, longitude: {location['lon']}."
        )

        return location

    if deims_id != deims._normaliseDeimsID(deims_id):
        logger.error(
            f"Coordinates for DEIMS.iD '{deims_id}' not found (iD deviates from standard format)!"
        )
    else:
        try:
            deims_gdf = deims.getSiteCoordinates(deims_id, filename=None)
            # option: collect all coordinates from deims_gdf.boundary[0] ...
            # deims_gdf = deims.getSiteBoundaries(deims_id, file_name=None)

            lon = deims_gdf.geometry[0].x
            lat = deims_gdf.geometry[0].y
            name = deims_gdf.name[0]
            logger.info(
                f"Coordinates for DEIMS.iD '{deims_id}' found ({name}). "
                f"Latitude: {lat}, longitude: {lon}."
            )
            return {
                "lat": lat,
                "lon": lon,
                "deims_id": deims_id,
                "found": True,
                "name": name,
            }
        except Exception as e:
            logger.error(f"Coordinates for DEIMS.iD '{deims_id}' not found ({e}).")

    return {"deims_id": deims_id, "found": False}


def get_deims_ids_from_xls(xls_file, header_row, country="ALL"):
    """
    Extract DEIMS IDs from an Excel file and return as a list of dictionaries.

    Parameters:
        xls_file (Path): Path to Excel file.
        header_row (int): Row number containing column names.
        country (str): Code to return only one country (e.g. "AT", "DE", ..., default is "ALL").

    Returns:
        list: List of dictionaries containing DEIMS.iDs.
    """
    if not xls_file.exists():
        try:
            raise FileNotFoundError(f"File '{xls_file}' not found.")
        except FileNotFoundError as e:
            logger.error(e)
            raise

    # Load Excel file into a DataFrame
    df = pd.read_excel(xls_file, header=header_row)

    # Filter by country code
    if not country == "ALL":
        df = df[df["Country"] == country]

        if df.empty:
            logger.warning(f"No entries found for country code '{country}'.")

    # Extract column containing list of DEIMS.iDs and return as list of dicts
    return df["DEIMS.ID"].tolist()


def get_plot_locations_from_csv(
    csv_file, *, header_row=0, sep=";", merge_same_locations=True, deims_id=None
):
    """
    Extract plot locations from a CSV file and return as list of dictionaries.

    Parameters:
        csv_file (Path): Path to CSV file.
        header_row (int): Row number containing column names (default is 0).
        sep (str): Column separator between entries in rows (default is ';').
        merge_same_locations (bool): Whether to merge locations with the same coordinates (default is True).
        deims_id (str, optional): DEIMS.iD to be added to returned locations (default is None).

    Returns:
        list: List of dictionaries containing each unique location (latitude, longitude, altitude,
              station code(s), site code(s), and DEIMS.iD, if found).
    """
    if not csv_file.exists():
        try:
            raise FileNotFoundError(f"File '{csv_file}' not found.")
        except FileNotFoundError as e:
            logger.error(e)
            raise

    # Load CSV file into a DataFrame
    df = pd.read_csv(csv_file, header=header_row, encoding="ISO-8859-1", sep=sep)

    if df.empty:
        logger.warning(
            f"No entries found in file '{csv_file}'. Returning empty plot locations list."
        )
        return []
    else:
        locations = []
        entries_required = ["lat", "lon", "station_code", "site_code"]
        # or leave out site code and station code?

        def find_existing_coordinates(lat, lon):
            """Helper function to check if coordinates already exist in locations."""
            for location in locations:
                if location["lat"] == lat and location["lon"] == lon:
                    return location

            return None

        def find_existing_station_code(station_code):
            """Helper function to check if station code already exists in locations."""
            for location in locations:
                if isinstance(location["station_code"], list):
                    if station_code in location["station_code"]:
                        return location
                elif location["station_code"] == station_code:
                    return location

            return None

        def check_altitude(lat, lon, altitude_from_file, station_code, tolerance=10):
            """Helper function to get altitude for coordinates and compare with station file altitude."""
            altitude = get_elevation(lat, lon)

            if np.isnan(altitude):
                if np.isnan(altitude_from_file):
                    logger.warning(
                        f"Could not get altitude for latitude '{lat}' and longitude '{lon}' "
                        f"for station code '{station_code}' (neither from elevation data nor from station file)."
                    )
                else:
                    logger.warning(
                        f"Could not get altitude from elevation data for latitude '{lat}' and longitude '{lon}' "
                        f"for station code '{station_code}'. Using altitude from station file ({altitude_from_file} m)."
                    )
                    altitude = altitude_from_file
            else:
                if not np.isnan(altitude_from_file) and not np.isclose(
                    altitude_from_file, altitude, atol=tolerance
                ):
                    logger.warning(
                        f"Altitude from elevation data ({altitude:.0f} m) and station file ({altitude_from_file:.0f} m) "
                        f"differ by {altitude - altitude_from_file:.0f} m for "
                        f"latitude '{lat}' and longitude '{lon}' (station code '{station_code}'). Using altitude from elevation data."
                    )

            return altitude

        # Extract all entries from station file
        for _, row in df.iterrows():
            entries_raw = {col.lower(): row[col] for col in df.columns}
            entries_missing = False

            for item in entries_required:
                if item not in entries_raw:
                    logger.warning(
                        f"No '{item}' entry found. Skipping plot location row."
                    )
                    entries_missing = True
                    break

            if not entries_missing:
                # Use only items needed, could be extended, e.g. using also altitude
                lat = entries_raw["lat"]
                lon = entries_raw["lon"]
                station_code = entries_raw["station_code"]
                site_code = entries_raw["site_code"]

                if pd.isna(lat) or pd.isna(lon):
                    logger.warning(
                        f"Latitude and/or longitude 'nan' found for station code '{station_code}' "
                        f"and site code '{site_code}'. Skipping plot location row."
                    )
                    continue

                altitude_from_file = entries_raw.get("altitude") or np.nan

                if np.isnan(altitude_from_file):
                    logger.warning(
                        f"No altitude entry found for station code '{station_code}' "
                        f"and site code '{site_code}' in station file."
                    )

                # deims_id check not reasonable, code in commits before 2025-07

                if merge_same_locations:
                    # Check if coordinates already exist in locations
                    existing_location = find_existing_coordinates(lat, lon)

                    if existing_location:
                        if station_code not in existing_location["station_code"]:
                            existing_location["station_code"].append(station_code)
                        if site_code not in existing_location["site_code"]:
                            existing_location["site_code"].append(site_code)
                    else:
                        # Check altitude only for new coordinates
                        # NOTE: this could miss altitude differences for same coordinates but different station codes in station file, but:
                        #       - it saves requests to elevation service
                        #       - such cases are unlikely,
                        #       - altitude from elevation service is preferred anyways
                        altitude = check_altitude(
                            lat, lon, altitude_from_file, station_code
                        )
                        location = {
                            "lat": lat,
                            "lon": lon,
                            "altitude": altitude,
                            "station_code": [station_code],
                            "site_code": [site_code],
                        }

                        if deims_id:
                            location["deims_id"] = deims_id

                        locations.append(location)
                else:
                    station_code = (
                        str(station_code).replace("/", "_").replace("?", "？")
                    )
                    existing_location = find_existing_station_code(station_code)

                    if existing_location:
                        if site_code != existing_location["site_code"]:
                            logger.error(
                                f"Site code '{site_code}' differs for equal station code '{station_code}' "
                                f"({lat}, {lon}). Skipping entry."
                            )
                        elif (
                            lat != existing_location["lat"]
                            or lon != existing_location["lon"]
                        ):
                            logger.error(
                                f"Coordinates differ for equal station code '{station_code}' "
                                f"({lat}, {lon} vs. {existing_location['lat']}, {existing_location['lon']}). Skipping entry."
                            )
                    else:
                        # Add new location with just one (modified) station and site code
                        altitude = check_altitude(
                            lat, lon, altitude_from_file, station_code
                        )
                        location = {
                            "lat": lat,
                            "lon": lon,
                            "altitude": altitude,
                            "station_code": station_code,
                            "site_code": site_code,
                        }

                        if deims_id:
                            location["deims_id"] = deims_id

                        locations.append(location)

        return locations


def parse_locations(locations_str):
    """
    Parse a string of locations (separated by semicolons) into a list of dictionaries.

    Args:
        locations_str (str): String containing locations separated by semicolons. Each location can be in the
                             format 'lat,lon' for coordinates or a plain string for a DEIMS.iD.

    Returns:
        list: List of dictionaries. Each dictionary contains 'lat' and 'lon' keys with float values,
              and keys 'deims_id' (str), 'found' (TRUE), 'name' (str) if DEIMS.iD was provided and found.
    """
    locations = []
    logger.info("Parsing locations from input string ...")

    for item in locations_str.split(";"):
        if "," in item:
            try:
                lat, lon = map(float, item.split(","))
                locations.append({"lat": lat, "lon": lon})
                logger.info(f"Latitude: {lat}, Longitude: {lon}")

            except ValueError:
                try:
                    raise argparse.ArgumentTypeError(
                        f"Invalid coordinate input: {item}. Expected format is 'lat,lon'."
                    )
                except argparse.ArgumentTypeError as e:
                    logger.error(e)
                    raise
        else:
            location = get_deims_coordinates(item)

            if location["found"]:
                locations.append(location)
            else:
                try:
                    raise ValueError(f"Coordinates for DEIMS.id '{item}' not found.")
                except ValueError as e:
                    logger.error(e)
                    raise

    return locations


def get_unique_keys(
    list_of_dicts,
):
    """
    Get the unique keys from a list of dictionaries.

    Parameters:
        list_of_dicts (list): List of dictionaries.

    Returns:
        list: List of unique keys.
    """
    unique_keys = []

    for d in list_of_dicts:
        for key in d.keys():
            if key not in unique_keys:
                unique_keys.append(key)

    return unique_keys


def reproject_coordinates(lat, lon, target_crs):
    """
    Reproject latitude and longitude coordinates to a target CRS.

    Parameters:
        lat (float): Latitude.
        lon (float): Longitude.
        target_crs (crs or str): Target CRS (as CRS object or str).

    Returns:
        tuple (float): Reprojected coordinates (easting, northing).
    """
    # Define the source CRS (EPSG:4326 - WGS 84, commonly used for lat/lon)
    src_crs = "EPSG:4326"

    # Create a transformer to convert from the source CRS to the target CRS
    # (always_xy: use lon/lat for source CRS and east/north for target CRS)
    transformer = pyproj.Transformer.from_crs(src_crs, target_crs, always_xy=True)

    # Reproject the coordinates (order is lon, lat!)
    east, north = transformer.transform(lon, lat)

    return east, north


def set_no_data_value(tif_file, no_data_value):
    """
    Set the no_data value for a TIFF file, if it is provided and differs from the current value.
    Only modifies the file if needed.
    """
    if no_data_value is not None:
        no_data_value = float(no_data_value)

        with rasterio.open(tif_file, "r") as src:
            current_no_data = src.nodata

        if current_no_data is None or float(current_no_data) != no_data_value:
<<<<<<< HEAD
            with rasterio.open(tif_file, "r+", IGNORE_COG_LAYOUT_BREAK="YES") as src:
=======
            with rasterio.open(
                tif_file, "r+", IGNORE_COG_LAYOUT_BREAK="YES"
            ) as src:  # fix for error on linux
>>>>>>> b40c7aec
                src.nodata = no_data_value

            logger.info(
                f"Modified 'no data' value for raster file '{tif_file}' from {current_no_data} to {no_data_value}."
            )


def extract_raster_value(
    tif_file,
    location,
    *,
    band_number=1,
    attempts=5,
    delay=2,
    no_data_value=None,
    file_date_for_time_stamp=True,
):
    """
    Extract value from raster file at specified coordinates.

    Parameters:
        tif_file (str): TIF file path or URL.
        coordinates (dict): Dictionary with 'lat' and 'lon' keys ({'lat': float, 'lon': float}).
        band_number (int): Band number for which the value shall be extracted (default is 1).
        attempts (int): Number of attempts to open the TIF file in case of errors (default is 5).
        delay (int): Number of seconds to wait between attempts (default is 2).
        no_data_value (int or float): Value to set as no-data value in the raster file (default is None).
        file_date_for_time_stamp (bool): Use file date for the time stamp (default is True, if False file read time used).

    Returns:
        tuple: Extracted value (None if extraction failed), and time stamp.
    """
    is_url = str(tif_file).startswith("http") or str(tif_file).startswith("/vsicurl")

    if not is_url:
        set_no_data_value(tif_file, no_data_value)

    while attempts > 0:
        time_stamp = datetime.now(timezone.utc).isoformat(timespec="seconds")

        try:
            with rasterio.open(tif_file, "r") as src:
                # Check if band number exists in the raster file
                if band_number not in src.indexes:
                    try:
                        raise ValueError(
                            f"Band number {band_number} does not exist in the raster file {tif_file}."
                        )
                    except ValueError as e:
                        logger.error(e)
                        raise

                # Reproject coordinates to target CRS
                east, north = reproject_coordinates(
                    location["lat"],
                    location["lon"],
                    src.crs,  # TIF file CRS
                )

                # Extract value from specified band number at specified coordinates
                value = next(src.sample([(east, north)], indexes=band_number))[0]

                # # testing
                # print("Original coordinates:", location["lat"], location["lon"])
                # print("Projected coordinates:", east, north)
                # print("Raster bounds:", src.bounds)
                # row, col = src.index(east, north)
                # print("Pixel indices:", row, col)
                # print("Raster value via indices:", src.read(band_number)[row, col])
                # print("Raster value via sample:", value)

                if file_date_for_time_stamp:
                    if is_url:
                        logger.warning(
                            "Cannot access file modification time for URL. Using file reading time instead."
                        )
                    else:
                        time_stamp = get_file_date(tif_file)

                    # Code for trying to use tifftag_datetime in commits before 2025-08-12 (but tag never found)

            return value, time_stamp
        except rasterio.errors.RasterioIOError as e:
            attempts -= 1
            logger.error(f"Reading TIF file failed ({e}).")

            if attempts > 0:
                logger.info(f"Retrying in {delay} seconds ...")
                time.sleep(delay)
            else:
                return None, time_stamp


def check_url(url, *, attempts=5, delay_exponential=2, delay_linear=2):
    """
    Check if a file exists at specified URL and retrieve its content type.

    Parameters:
        url (str): URL to check.
        attempts (int): Number of attempts in case of connection errors or specific status codes (default is 5).
        delay_exponential (int): Initial delay in seconds for request rate limit errors (default is 2).
        delay_linear (int): Delay in seconds for gateway errors and other failed requests (default is 2).

    Returns:
        str: URL if existing (original or redirected), None otherwise.
    """
    if not url:
        return None

    status_codes_rate = {429}  # codes for retry with exponentially increasing delay
    status_codes_gateway = {502, 503, 504}  # codes for retry with fixed time delay

    while attempts > 0:
        attempts -= 1

        try:
            response = requests.head(url, allow_redirects=True)

            if response.status_code == 200:
                return response.url
            elif response.status_code in status_codes_rate:
                logger.error(
                    f"Request rate limited (Status code {response.status_code})."
                )

                if attempts > 0:
                    logger.info(f"Retrying in {delay_exponential} seconds ...")
                    time.sleep(delay_exponential)
                    delay_exponential *= 2
            elif response.status_code in status_codes_gateway:
                logger.error(f"Request failed (Status code {response.status_code}).")

                if attempts > 0:
                    logger.info(f"Retrying in {delay_linear} seconds ...")
                    time.sleep(delay_linear)

            else:
                logger.error(
                    f"Invalid URL: {url} (Status code {response.status_code})."
                )
                return None
        except requests.ConnectionError as e:
            logger.error(f"Request failed ({e}).")

            if attempts > 0:
                logger.info(f"Retrying in {delay_linear} seconds ...")
                time.sleep(delay_linear)

    return None


def download_file_opendap(
    file_name,
    opendap_folder,
    target_folder,
    *,
    new_file_name=None,
    attempts=5,
    delay=2,
    log_infos=True,
):
    """
    Download a file from OPeNDAP server 'grasslands-pdt'.

    Parameters:
        file_name (str): Name of file to download.
        opendap_folder (str): Folder where file is expected on OPeNDAP server.
        target_folder (str): Local folder where file will be saved.
        new_file_name (str): New name for downloaded file (default is None, file_name will be used).
        attempts (int): Number of attempts to download the file (default is 5).
        delay (int): Number of seconds to wait between attempts (default is 2).
        log_infos (bool): Log info messages (default is True).

    Returns:
        None
    """
    url = f"{OPENDAP_ROOT}{opendap_folder}/{file_name}"

    if log_infos:
        logger.info(f"Trying to download '{url}' ...")

    while attempts > 0:
        try:
            response = requests.get(url)

            # # Variant with authentication using OPeNDAP credentials from .env file.
            # dotenv_config = dotenv_values(".env")
            # session = requests.Session()
            # session.auth = (dotenv_config["opendap_user"], dotenv_config["opendap_pw"])
            # response = session.get(url)

            if response.status_code == 200:
                if not new_file_name:
                    new_file_name = file_name

                target_file = target_folder / new_file_name
                Path(target_file).parent.mkdir(parents=True, exist_ok=True)

                with open(target_file, "wb") as file:
                    file.write(response.content)

                if log_infos:
                    logger.info(f"File downloaded successfully to '{target_file}'.")

                return
            elif response.status_code == 404:
                if log_infos:
                    logger.warning(f"File '{file_name}' not found on OPeNDAP server.")

                return
            else:
                attempts -= 1

                if attempts > 0:
                    time.sleep(delay)
        except requests.ConnectionError:
            attempts -= 1

            if attempts > 0:
                time.sleep(delay)

    if log_infos:
        logger.warning(f"File '{file_name}' download failed repeatedly.")


def day_of_year_to_date(year, day_of_year, leap_year_considered=True):
    """
    Convert a day of a year to corresponding date.

    Args:
        year (int): Year.
        day_of_year (int): Day of year (count from 1 for January 1st).
        leap_year_considered (bool): Day of year correctly accounts for leap year (default is True).

    Returns:
        datetime: Corresponding date.
    """
    # Adjust days after Feb 29 for leap year, if not correct already
    if (not leap_year_considered) and calendar.isleap(year) and (day_of_year > 59):
        delta_days = day_of_year
    else:
        delta_days = day_of_year - 1

    return datetime(year, 1, 1) + timedelta(days=delta_days)


def get_legend_from_file(map_specs, *, cache=None):
    """
    Get legend file for land cover map and create a mapping of category indices to category names.

    Parameters:
        map_specs (dict): Dictionary containing map specifications.
        cache (Path): Path for local map directory (default is None).

    Returns:
        dict: A mapping of category indices to category names.
    """
    file_name = f"{map_specs['file_stem']}{map_specs['leg_ext']}"

    # Try local file first
    if cache is not None:
        leg_file = Path(cache) / map_specs["subfolder"] / file_name

        if leg_file.is_file():
            logger.info(f"Land cover categories found. Using '{leg_file}'.")
            category_mapping = create_category_mapping(leg_file)

            return category_mapping
        else:
            logger.info(f"Land cover categories file '{leg_file}' not found.")

    # Try URL
    leg_file = (
        f"{OPENDAP_ROOT}{map_specs['folder']}/{map_specs['subfolder']}/{file_name}"
    )

    if check_url(leg_file):
        logger.info(f"Land cover categories found. Using '{leg_file}'.")
        category_mapping = create_category_mapping(leg_file)

        return category_mapping
    else:
        try:
            raise FileNotFoundError(
                f"Land cover categories file '{leg_file}' not found."
            )
        except FileNotFoundError as e:
            logger.error(e)
            raise


def create_category_mapping(leg_file):
    """
    Create a mapping of category indices to category names from legend file (XML or XLSX or ...).

    Parameters:
        leg_file (Path or URL): Path or URL to the leg file containing category names (in specific format).

    Returns:
        dict: A mapping of category indices to category names.
    """
    category_mapping = {}

    # Get file type (without dot)
    if isinstance(leg_file, Path):
        leg_file_suffix = leg_file.suffix[1:]
    elif isinstance(leg_file, str):
        leg_file_suffix = leg_file.split(".")[-1]

    if leg_file_suffix in ["xlsx", "xls"]:
        try:
            df = pd.read_excel(leg_file)

            # Assuming category elements are listed in the first two columns (index and name)
            category_mapping = {row[0]: row[1] for row in df.values}
            # # Alternative using the row names 'code' and 'class_name'
            # category_mapping = (df[["code", "class_name"]].set_index("code")["class_name"].to_dict())
        except Exception as e:
            logger.error(f"Reading XLSX file failed ({str(e)}).")
    elif leg_file_suffix == "xml":
        # Not implemented for URL, only local files
        try:
            tree = ET.parse(leg_file)
            root = tree.getroot()

            # Find CategoryNames (as in Preidl map legend)
            category_names = root.find(".//CategoryNames")

            if category_names is not None:
                for index, category in enumerate(category_names):
                    category_name = category.text
                    category_mapping[index] = category_name
            else:
                # Find GDALRasterAttributeTable (as in hda grassland data format)
                rat = root.find(".//GDALRasterAttributeTable")

                if rat is not None:
                    for row in rat.findall("Row"):
                        fields = row.findall("F")

                        if len(fields) >= 3:
                            value = int(fields[0].text)  # value in first row
                            class_name = fields[2].text  # class name in third row
                            category_mapping[value] = class_name
        except Exception as e:
            logger.error(f"Reading XML file failed ({str(e)}).")

    return category_mapping


def get_country(coordinates, *, attempts=5, delay_exponential=2, delay_linear=2):
    """
    Get country code for specified coordinates.

    Parameters:
        coordinates (dict): Dictionary with 'lat' and 'lon' keys ({'lat': float, 'lon': float}).
        attempts (int): Number of attempts in case of connection errors or specific status codes (default is 5).
        delay_exponential (int): Initial delay for exponential backoff (default is 2 seconds).
        delay_linear (int): Initial delay for linear backoff (default is 2 seconds).

    Returns:
        str: Country code (ISO 3166-1 alpha-2) or None if not found.
    """
    while attempts > 0:
        attempts -= 1

        try:
            response = requests.get(
                "https://nominatim.openstreetmap.org/reverse",
                params={
                    "lat": coordinates["lat"],
                    "lon": coordinates["lon"],
                    "format": "json",
                    "zoom": 3,  # country level
                    "addressdetails": 1,
                },
                headers={
                    "User-Agent": "ucgrassland (https://github.com/BioDT/uc-grassland)"
                },
            )

            if response.status_code == 200:
                data = response.json()
                address = data.get("address", {})
                country_code = address.get("country_code", "").upper()

                if country_code:
                    logger.info(
                        f"Country code '{country_code}' found for latitude: {coordinates['lat']}, longitude: {coordinates['lon']}."
                    )
                    return country_code
                else:
                    logger.warning(
                        f"Country code not found for latitude: {coordinates['lat']}, longitude: {coordinates['lon']}."
                    )
            else:
                logger.error(
                    f"Country code request failed (Status code {response.status_code})."
                )

                if attempts > 0:
                    logger.info(f"Retrying in {delay_exponential} seconds ...")
                    time.sleep(delay_exponential)
                    delay_exponential *= 2

        except requests.ConnectionError as e:
            logger.error(f"Country code request failed ({e}).")

            if attempts > 0:
                logger.info(f"Retrying in {delay_linear} seconds ...")
                time.sleep(delay_linear)

    return None


def get_elevation(lat, lon, *, attempts=5, delay_exponential=2, delay_linear=2):
    """
    Get elevation for specified coordinates using Open-Elevation API.

    Parameters:
        lat (float): Latitude.
        lon (float): Longitude.
    Returns:
        float: Elevation in meters or NA if not found.
    """
    while attempts > 0:
        attempts -= 1

        try:
            response = requests.get(
                "https://api.open-elevation.com/api/v1/lookup",
                params={"locations": f"{lat},{lon}"},
            )

            if response.status_code == 200:
                data = response.json()
                elevation = data["results"][0]["elevation"]

                if elevation is None:
                    logger.warning(
                        f"Elevation not found for latitude '{lat}' and longitude '{lon}'."
                    )
                    return pd.NA
                else:
                    return elevation
            else:
                logger.error(
                    f"Elevation request failed (Status code {response.status_code})."
                )

                if attempts > 0:
                    logger.info(f"Retrying in {delay_exponential} seconds ...")
                    time.sleep(delay_exponential)
                    delay_exponential *= 2

        except requests.ConnectionError as e:
            logger.error(f"Elevation request failed ({e}).")

            if attempts > 0:
                logger.info(f"Retrying in {delay_linear} seconds ...")
                time.sleep(delay_linear)

    return pd.NA


def get_file_date(file_name):
    """
    Get the modification date of a file as an ISO 8601 formatted string.

    Parameters:
        file_name (Path): Path to the file.


    Returns:
        str: ISO 8601 formatted modification date of the file.
    """
    if not file_name.is_file():
        try:
            raise FileNotFoundError(f"File '{file_name}' not found.")
        except FileNotFoundError as e:
            logger.error(e)
            raise

    time_stamp = datetime.fromtimestamp(
        file_name.stat().st_mtime,
        tz=timezone.utc,
    ).isoformat(timespec="seconds")

    return time_stamp<|MERGE_RESOLUTION|>--- conflicted
+++ resolved
@@ -1492,13 +1492,7 @@
             current_no_data = src.nodata
 
         if current_no_data is None or float(current_no_data) != no_data_value:
-<<<<<<< HEAD
             with rasterio.open(tif_file, "r+", IGNORE_COG_LAYOUT_BREAK="YES") as src:
-=======
-            with rasterio.open(
-                tif_file, "r+", IGNORE_COG_LAYOUT_BREAK="YES"
-            ) as src:  # fix for error on linux
->>>>>>> b40c7aec
                 src.nodata = no_data_value
 
             logger.info(
